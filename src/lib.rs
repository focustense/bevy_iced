//! # Use Iced UI programs in your Bevy application
//!
//! ```no_run
//! use bevy::prelude::*;
//! use bevy_iced::iced::widget::text;
//! use bevy_iced::{IcedContext, IcedPlugin};
//!
//! pub enum UiMessage {}
//!
//! pub fn main() {
//!     App::new()
//!         .add_plugins(DefaultPlugins)
//!         .add_plugin(IcedPlugin)
//!         .add_event::<UiMessage>()
//!         .add_system(ui_system)
//!         .run();
//! }
//!
//! fn ui_system(time: Res<Time>, mut ctx: IcedContext<UiMessage>) {
//!     ctx.display(text(format!(
//!         "Hello Iced! Running for {:.2} seconds.",
//!         time.elapsed_seconds()
//!     )));
//! }
//! ```
//!
//! ## Feature flags
//!
//! - `touch`: Enables touch input. Is not exclude input from the mouse.

#![deny(unsafe_code)]
#![deny(missing_docs)]

use std::any::{Any, TypeId};
use std::sync::{
    atomic::{AtomicBool, Ordering},
    Arc, LockResult, Mutex, MutexGuard
};

use crate::render::{ICED_PASS, IcedNode};
use crate::render::ViewportResource;

use bevy_app::{App, IntoSystemAppConfig, Plugin};
use bevy_derive::{Deref, DerefMut};
use bevy_ecs::{
    event::Event,
    prelude::{EventWriter, Query, With},
    system::{NonSendMut, Res, ResMut, Resource, SystemParam}
};
#[cfg(feature = "touch")]
use bevy_input::touch::Touches;
use bevy_math::Vec2;
use bevy_render::{
    main_graph::node::CAMERA_DRIVER,
    render_graph::RenderGraph,
    renderer::{RenderDevice, RenderQueue},
    ExtractSchedule, RenderApp,
};
use bevy_utils::HashMap;
use bevy_window::{PrimaryWindow, Window};
<<<<<<< HEAD
use iced::{user_interface, Element, UserInterface};
pub use iced_native as iced;
use iced_native::{Debug, Point, Size};
use iced_native::event::Status;
pub use iced_wgpu;
use iced_wgpu::{wgpu, Settings, Viewport, Primitive};
=======
use iced::{user_interface::Cache as UiCache, UserInterface};
use iced_renderer::Backend;
pub use iced_runtime as iced;
use iced_runtime::{
    core::{clipboard, Element, Event as IcedEvent, Point, Size},
    Debug,
};
#[cfg(feature = "touch")]
use iced_runtime::core::touch::Event as TouchEvent;
use iced_style::Theme;
pub use iced_wgpu;
use iced_wgpu::{
    core::{
        renderer::Style,
        Color
    },
    graphics::Viewport,
    wgpu::TextureFormat,
    Backend as WgpuBackend,
};
>>>>>>> a53f49bc

mod conversions;
mod render;
mod systems;

use systems::IcedEventQueue;

/// The main feature of `bevy_iced`.
/// Add this to your [`App`] by calling `app.add_plugin(bevy_iced::IcedPlugin)`.
pub struct IcedPlugin {
    settings: Option<Settings>,
}

impl IcedPlugin {
    /// Creates an instance of the plugin with default `iced` settings.
    pub fn default() -> IcedPlugin {
        Self { settings: None }
    }

    /// Creates an instance of the plugin with custom `iced` settings.
    pub fn with_settings(settings: Settings) -> IcedPlugin {
        Self { settings: Some(settings) }
    }
}

impl Plugin for IcedPlugin {
    fn build(&self, app: &mut App) {
        let default_viewport = Viewport::with_physical_size(Size::new(1600, 900), 1.0);
        let default_viewport = ViewportResource(default_viewport);
        let settings = self.settings.unwrap_or(Default::default());
        let iced_resource: IcedResource = IcedProps::new(app, settings).into();

        app.add_system(systems::process_input)
            .add_system(render::update_viewport)
            .insert_resource(DidDraw::default())
            .insert_resource(iced_resource.clone())
            .insert_resource(IcedSettings::default())
            .insert_non_send_resource(IcedCache::default())
            .insert_resource(IcedEventQueue::default())
            .init_resource::<IcedDisplayResult>()
            .insert_resource(default_viewport.clone());

        let render_app = app.sub_app_mut(RenderApp);
        render_app
            .insert_resource(default_viewport)
            .insert_resource(iced_resource)
            .add_system(render::extract_iced_data.in_schedule(ExtractSchedule));
        setup_pipeline(&mut render_app.world.get_resource_mut().unwrap());
    }
}

type Renderer = iced_renderer::Renderer<Theme>;

struct IcedProps {
    renderer: Renderer,
    debug: Debug,
    clipboard: clipboard::Null,
}

impl IcedProps {
<<<<<<< HEAD
    fn new(app: &App, settings: Settings) -> Self {
        let device = app
            .sub_app(RenderApp)
            .world
=======
    fn new(app: &App) -> Self {
        let render_world = &app.sub_app(RenderApp).world;
        let device = render_world
>>>>>>> a53f49bc
            .get_resource::<RenderDevice>()
            .unwrap()
            .wgpu_device();
        let queue = render_world
            .get_resource::<RenderQueue>()
            .unwrap();
        let format = TextureFormat::Bgra8UnormSrgb;

        Self {
            renderer: Renderer::new(Backend::Wgpu(WgpuBackend::new(
                device,
<<<<<<< HEAD
                settings,
=======
                queue,
                Default::default(),
>>>>>>> a53f49bc
                format,
            ))),
            debug: Debug::new(),
            clipboard: clipboard::Null,
        }
    }
}

#[derive(Resource, Clone)]
struct IcedResource(Arc<Mutex<IcedProps>>);

impl IcedResource {
    fn lock(&self) -> LockResult<MutexGuard<IcedProps>> {
        self.0.lock()
    }
}

impl From<IcedProps> for IcedResource {
    fn from(value: IcedProps) -> Self {
        Self(Arc::new(Mutex::new(value)))
    }
}

fn setup_pipeline(graph: &mut RenderGraph) {
    graph.add_node(ICED_PASS, IcedNode);
    graph.add_node_edge(CAMERA_DRIVER, ICED_PASS);
}

#[doc(hidden)]
#[derive(Default)]
pub struct IcedCache {
    cache: HashMap<TypeId, Option<UiCache>>,
}

impl IcedCache {
    fn get<M: Any>(&mut self) -> &mut Option<UiCache> {
        let id = TypeId::of::<M>();
        if !self.cache.contains_key(&id) {
            self.cache.insert(id, Some(Default::default()));
        }
        self.cache.get_mut(&id).unwrap()
    }
}

/// Settings used to independently customize Iced rendering.
#[derive(Clone, Resource)]
pub struct IcedSettings {
    /// The scale factor to use for rendering Iced elements.
    /// Setting this to `None` defaults to using the `Window`s scale factor.
    pub scale_factor: Option<f64>,
    /// The theme to use for rendering Iced elements.
    pub theme: Theme,
    /// The style to use for rendering Iced elements.
    pub style: Style,
}

impl IcedSettings {
    /// Set the `scale_factor` used to render Iced elements.
    pub fn set_scale_factor(&mut self, factor: impl Into<Option<f64>>) {
        self.scale_factor = factor.into();
    }
}

impl Default for IcedSettings {
    fn default() -> Self {
        Self {
            scale_factor: None,
            theme: Theme::Dark,
            style: Style {
                text_color: Color::WHITE,
            },
        }
    }
}

/// Result of a [`display`] pass.
#[derive(Default, Resource)]
pub struct IcedDisplayResult {
    /// Contains all events that were captured during the pass.
    pub captured_events: Vec<iced_native::Event>,
    /// Is the mouse cursor over some interactive element?
    pub wants_pointer_input: bool,
}

// An atomic flag for updating the draw state.
#[derive(Resource, Deref, DerefMut, Default)]
pub(crate) struct DidDraw(AtomicBool);

/// The context for interacting with Iced. Add this as a parameter to your system.
/// ```no_run
/// fn ui_system(..., mut ctx: IcedContext<UiMessage>) {
///     let element = ...; // Build your element
///     ctx.display(element);
/// }
/// ```
///
/// `IcedContext<T>` requires an event system to be defined in the [`App`].
/// Do so by invoking `app.add_event::<T>()` when constructing your App.
#[derive(SystemParam)]
pub struct IcedContext<'w, 's, Message: Event> {
    viewport: Res<'w, ViewportResource>,
    props: Res<'w, IcedResource>,
    settings: Res<'w, IcedSettings>,
    windows: Query<'w, 's, &'static Window, With<PrimaryWindow>>,
    events: ResMut<'w, IcedEventQueue>,
    cache_map: NonSendMut<'w, IcedCache>,
    messages: EventWriter<'w, Message>,
    did_draw: ResMut<'w, DidDraw>,
    #[cfg(feature = "touch")]
    touches: Res<'w, Touches>,
    result: ResMut<'w, IcedDisplayResult>,
}

impl<'w, 's, M: Event> IcedContext<'w, 's, M> {
    /// Display an [`Element`] to the screen.
    pub fn display<'a>(&'a mut self, element: impl Into<Element<'a, M, Renderer>>) {
        let IcedProps {
            ref mut renderer,
            ref mut clipboard,
            ..
        } = &mut *self.props.lock().unwrap();
        let bounds = self.viewport.logical_size();

        let element = element.into();

        let cursor_position = {
            let window = self.windows.single();

            window
                .cursor_position()
                .map(|Vec2 { x, y }| Point {
                    x: x * bounds.width / window.width(),
                    y: (window.height() - y) * bounds.height / window.height(),
                })
                .or_else(|| process_touch_input(self))
                .unwrap_or(Point::ORIGIN)
        };

        let mut messages = Vec::<M>::new();
        let cache_entry = self.cache_map.get::<M>();
        let cache = cache_entry.take().unwrap();
        let mut ui = UserInterface::build(element, bounds, cache, renderer);
        let (_, event_statuses) = ui.update(
            self.events.as_slice(),
            cursor_position,
            renderer,
            clipboard,
            &mut messages,
        );

        messages.into_iter().for_each(|msg| self.messages.send(msg));

        ui.draw(
            renderer,
            &self.settings.theme,
            &self.settings.style,
            cursor_position,
        );

        self.result.captured_events = self.events.iter()
            .zip(event_statuses)
            .filter_map(|(ev, status)|
                if status == Status::Captured { Some(ev.clone()) } else { None })
            .collect::<Vec<_>>();
        self.events.clear();
        *cache_entry = Some(ui.into_cache());
        self.did_draw
<<<<<<< HEAD
            .store(true, std::sync::atomic::Ordering::Relaxed);

        let mut wants_pointer_input = false;
        renderer.with_primitives(|_, primitives| primitives.iter().for_each(|primitive| {
            if !wants_pointer_input && hit_test(primitive, cursor_position) {
                wants_pointer_input = true;
            }
        }));
        self.result.wants_pointer_input = wants_pointer_input;
    }
}

fn hit_test(primitive: &Primitive, cursor_position: Point) -> bool {
    match primitive {
        Primitive::None => false,
        Primitive::Quad { bounds, .. } => bounds.contains(cursor_position),
        Primitive::Text { bounds, .. } => bounds.contains(cursor_position),
        Primitive::Image { bounds, .. } => bounds.contains(cursor_position),
        Primitive::Group { primitives } => primitives.iter().any(|p| hit_test(p, cursor_position)),
        Primitive::Clip { bounds, content } =>
            bounds.contains(cursor_position) && hit_test(content, cursor_position),
        Primitive::Translate { translation, content } =>
            hit_test(content, cursor_position + *translation),
        Primitive::Svg { bounds, .. } => bounds.contains(cursor_position),
        _ => false
=======
            .store(true, Ordering::Relaxed);
>>>>>>> a53f49bc
    }
}

#[cfg(feature = "touch")]
/// To correctly process input as last resort events are used
fn process_touch_input<M: Event>(context: &IcedContext<M>) -> Option<Point> {
    context
        .touches
        .first_pressed_position()
        .or(context
            .touches
            .iter_just_released()
            .map(|touch| touch.position())
            .next())
        .map(|Vec2 { x, y }| Point { x, y })
        .or(context
            .events
            .iter()
            .filter_map(|ev| {
                if let IcedEvent::Touch(
                    TouchEvent::FingerLifted { position, .. }
                    | TouchEvent::FingerLost { position, .. }
                    | TouchEvent::FingerMoved { position, .. }
                    | TouchEvent::FingerPressed { position, .. },
                ) = ev
                {
                    Some(position)
                } else {
                    None
                }
            })
            .next()
            .copied())
}

#[cfg(not(feature = "touch"))]
fn process_touch_input<M: Event>(_: &IcedContext<M>) -> Option<Point> {
    None
}<|MERGE_RESOLUTION|>--- conflicted
+++ resolved
@@ -58,19 +58,14 @@
 };
 use bevy_utils::HashMap;
 use bevy_window::{PrimaryWindow, Window};
-<<<<<<< HEAD
-use iced::{user_interface, Element, UserInterface};
-pub use iced_native as iced;
-use iced_native::{Debug, Point, Size};
-use iced_native::event::Status;
-pub use iced_wgpu;
-use iced_wgpu::{wgpu, Settings, Viewport, Primitive};
-=======
 use iced::{user_interface::Cache as UiCache, UserInterface};
-use iced_renderer::Backend;
+use iced_renderer::{
+    graphics::Primitive,
+    Backend,
+};
 pub use iced_runtime as iced;
 use iced_runtime::{
-    core::{clipboard, Element, Event as IcedEvent, Point, Size},
+    core::{clipboard, Element, Event as IcedEvent, event::Status, Point, Size},
     Debug,
 };
 #[cfg(feature = "touch")]
@@ -84,9 +79,8 @@
     },
     graphics::Viewport,
     wgpu::TextureFormat,
-    Backend as WgpuBackend,
-};
->>>>>>> a53f49bc
+    Backend as WgpuBackend, Settings,
+};
 
 mod conversions;
 mod render;
@@ -147,16 +141,9 @@
 }
 
 impl IcedProps {
-<<<<<<< HEAD
     fn new(app: &App, settings: Settings) -> Self {
-        let device = app
-            .sub_app(RenderApp)
-            .world
-=======
-    fn new(app: &App) -> Self {
         let render_world = &app.sub_app(RenderApp).world;
         let device = render_world
->>>>>>> a53f49bc
             .get_resource::<RenderDevice>()
             .unwrap()
             .wgpu_device();
@@ -168,12 +155,8 @@
         Self {
             renderer: Renderer::new(Backend::Wgpu(WgpuBackend::new(
                 device,
-<<<<<<< HEAD
+                queue,
                 settings,
-=======
-                queue,
-                Default::default(),
->>>>>>> a53f49bc
                 format,
             ))),
             debug: Debug::new(),
@@ -253,7 +236,7 @@
 #[derive(Default, Resource)]
 pub struct IcedDisplayResult {
     /// Contains all events that were captured during the pass.
-    pub captured_events: Vec<iced_native::Event>,
+    pub captured_events: Vec<IcedEvent>,
     /// Is the mouse cursor over some interactive element?
     pub wants_pointer_input: bool,
 }
@@ -341,8 +324,7 @@
         self.events.clear();
         *cache_entry = Some(ui.into_cache());
         self.did_draw
-<<<<<<< HEAD
-            .store(true, std::sync::atomic::Ordering::Relaxed);
+            .store(true, Ordering::Relaxed);
 
         let mut wants_pointer_input = false;
         renderer.with_primitives(|_, primitives| primitives.iter().for_each(|primitive| {
@@ -356,7 +338,6 @@
 
 fn hit_test(primitive: &Primitive, cursor_position: Point) -> bool {
     match primitive {
-        Primitive::None => false,
         Primitive::Quad { bounds, .. } => bounds.contains(cursor_position),
         Primitive::Text { bounds, .. } => bounds.contains(cursor_position),
         Primitive::Image { bounds, .. } => bounds.contains(cursor_position),
@@ -367,9 +348,6 @@
             hit_test(content, cursor_position + *translation),
         Primitive::Svg { bounds, .. } => bounds.contains(cursor_position),
         _ => false
-=======
-            .store(true, Ordering::Relaxed);
->>>>>>> a53f49bc
     }
 }
 
